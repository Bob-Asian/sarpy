--- conflicted
+++ resolved
@@ -27,11 +27,7 @@
            '__license__', '__copyright__']
 
 
-<<<<<<< HEAD
-__version__ = "1.1.2"
-=======
 __version__ = "1.1.3"
->>>>>>> 59e24f9e
 
 
 __classification__ = "UNCLASSIFIED"  # This should be set appropriately in any high-side version
